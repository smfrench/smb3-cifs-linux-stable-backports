--- conflicted
+++ resolved
@@ -290,11 +290,7 @@
 	mutex_lock(&nvmem_cells_mutex);
 
 	list_for_each_entry(p, &nvmem_cells, node)
-<<<<<<< HEAD
-		if (p && !strcmp(p->name, cell_id)) {
-=======
 		if (!strcmp(p->name, cell_id)) {
->>>>>>> bb176f67
 			mutex_unlock(&nvmem_cells_mutex);
 			return p;
 		}
