/*
 *  Fast Userspace Mutexes (which I call "Futexes!").
 *  (C) Rusty Russell, IBM 2002
 *
 *  Generalized futexes, futex requeueing, misc fixes by Ingo Molnar
 *  (C) Copyright 2003 Red Hat Inc, All Rights Reserved
 *
 *  Removed page pinning, fix privately mapped COW pages and other cleanups
 *  (C) Copyright 2003, 2004 Jamie Lokier
 *
 *  Robust futex support started by Ingo Molnar
 *  (C) Copyright 2006 Red Hat Inc, All Rights Reserved
 *  Thanks to Thomas Gleixner for suggestions, analysis and fixes.
 *
 *  PI-futex support started by Ingo Molnar and Thomas Gleixner
 *  Copyright (C) 2006 Red Hat, Inc., Ingo Molnar <mingo@redhat.com>
 *  Copyright (C) 2006 Timesys Corp., Thomas Gleixner <tglx@timesys.com>
 *
 *  PRIVATE futexes by Eric Dumazet
 *  Copyright (C) 2007 Eric Dumazet <dada1@cosmosbay.com>
 *
 *  Thanks to Ben LaHaise for yelling "hashed waitqueues" loudly
 *  enough at me, Linus for the original (flawed) idea, Matthew
 *  Kirkwood for proof-of-concept implementation.
 *
 *  "The futexes are also cursed."
 *  "But they come in a choice of three flavours!"
 *
 *  This program is free software; you can redistribute it and/or modify
 *  it under the terms of the GNU General Public License as published by
 *  the Free Software Foundation; either version 2 of the License, or
 *  (at your option) any later version.
 *
 *  This program is distributed in the hope that it will be useful,
 *  but WITHOUT ANY WARRANTY; without even the implied warranty of
 *  MERCHANTABILITY or FITNESS FOR A PARTICULAR PURPOSE.  See the
 *  GNU General Public License for more details.
 *
 *  You should have received a copy of the GNU General Public License
 *  along with this program; if not, write to the Free Software
 *  Foundation, Inc., 59 Temple Place, Suite 330, Boston, MA  02111-1307  USA
 */
#include <linux/slab.h>
#include <linux/poll.h>
#include <linux/fs.h>
#include <linux/file.h>
#include <linux/jhash.h>
#include <linux/init.h>
#include <linux/futex.h>
#include <linux/mount.h>
#include <linux/pagemap.h>
#include <linux/syscalls.h>
#include <linux/signal.h>
#include <linux/module.h>
#include <linux/magic.h>
#include <linux/pid.h>
#include <linux/nsproxy.h>

#include <asm/futex.h>

#include "rtmutex_common.h"

int __read_mostly futex_cmpxchg_enabled;

#define FUTEX_HASHBITS (CONFIG_BASE_SMALL ? 4 : 8)

/*
 * Priority Inheritance state:
 */
struct futex_pi_state {
	/*
	 * list of 'owned' pi_state instances - these have to be
	 * cleaned up in do_exit() if the task exits prematurely:
	 */
	struct list_head list;

	/*
	 * The PI object:
	 */
	struct rt_mutex pi_mutex;

	struct task_struct *owner;
	atomic_t refcount;

	union futex_key key;
};

/*
 * We use this hashed waitqueue instead of a normal wait_queue_t, so
 * we can wake only the relevant ones (hashed queues may be shared).
 *
 * A futex_q has a woken state, just like tasks have TASK_RUNNING.
 * It is considered woken when plist_node_empty(&q->list) || q->lock_ptr == 0.
 * The order of wakup is always to make the first condition true, then
 * wake up q->waiter, then make the second condition true.
 */
struct futex_q {
	struct plist_node list;
	/* There can only be a single waiter */
	wait_queue_head_t waiter;

	/* Which hash list lock to use: */
	spinlock_t *lock_ptr;

	/* Key which the futex is hashed on: */
	union futex_key key;

	/* Optional priority inheritance state: */
	struct futex_pi_state *pi_state;
	struct task_struct *task;

	/* Bitset for the optional bitmasked wakeup */
	u32 bitset;
};

/*
 * Hash buckets are shared by all the futex_keys that hash to the same
 * location.  Each key may have multiple futex_q structures, one for each task
 * waiting on a futex.
 */
struct futex_hash_bucket {
	spinlock_t lock;
	struct plist_head chain;
};

static struct futex_hash_bucket futex_queues[1<<FUTEX_HASHBITS];

/*
 * We hash on the keys returned from get_futex_key (see below).
 */
static struct futex_hash_bucket *hash_futex(union futex_key *key)
{
	u32 hash = jhash2((u32*)&key->both.word,
			  (sizeof(key->both.word)+sizeof(key->both.ptr))/4,
			  key->both.offset);
	return &futex_queues[hash & ((1 << FUTEX_HASHBITS)-1)];
}

/*
 * Return 1 if two futex_keys are equal, 0 otherwise.
 */
static inline int match_futex(union futex_key *key1, union futex_key *key2)
{
	return (key1->both.word == key2->both.word
		&& key1->both.ptr == key2->both.ptr
		&& key1->both.offset == key2->both.offset);
}

/*
 * Take a reference to the resource addressed by a key.
 * Can be called while holding spinlocks.
 *
 */
static void get_futex_key_refs(union futex_key *key)
{
	if (!key->both.ptr)
		return;

	switch (key->both.offset & (FUT_OFF_INODE|FUT_OFF_MMSHARED)) {
	case FUT_OFF_INODE:
		atomic_inc(&key->shared.inode->i_count);
		break;
	case FUT_OFF_MMSHARED:
		atomic_inc(&key->private.mm->mm_count);
		break;
	}
}

/*
 * Drop a reference to the resource addressed by a key.
 * The hash bucket spinlock must not be held.
 */
static void drop_futex_key_refs(union futex_key *key)
{
	if (!key->both.ptr) {
		/* If we're here then we tried to put a key we failed to get */
		WARN_ON_ONCE(1);
		return;
	}

	switch (key->both.offset & (FUT_OFF_INODE|FUT_OFF_MMSHARED)) {
	case FUT_OFF_INODE:
		iput(key->shared.inode);
		break;
	case FUT_OFF_MMSHARED:
		mmdrop(key->private.mm);
		break;
	}
}

/**
 * get_futex_key - Get parameters which are the keys for a futex.
 * @uaddr: virtual address of the futex
 * @fshared: 0 for a PROCESS_PRIVATE futex, 1 for PROCESS_SHARED
 * @key: address where result is stored.
 *
 * Returns a negative error code or 0
 * The key words are stored in *key on success.
 *
 * For shared mappings, it's (page->index, vma->vm_file->f_path.dentry->d_inode,
 * offset_within_page).  For private mappings, it's (uaddr, current->mm).
 * We can usually work out the index without swapping in the page.
 *
 * lock_page() might sleep, the caller should not hold a spinlock.
 */
static int get_futex_key(u32 __user *uaddr, int fshared, union futex_key *key)
{
	unsigned long address = (unsigned long)uaddr;
	struct mm_struct *mm = current->mm;
	struct page *page;
	int err;

	/*
	 * The futex address must be "naturally" aligned.
	 */
	key->both.offset = address % PAGE_SIZE;
	if (unlikely((address % sizeof(u32)) != 0))
		return -EINVAL;
	address -= key->both.offset;

	/*
	 * PROCESS_PRIVATE futexes are fast.
	 * As the mm cannot disappear under us and the 'key' only needs
	 * virtual address, we dont even have to find the underlying vma.
	 * Note : We do have to check 'uaddr' is a valid user address,
	 *        but access_ok() should be faster than find_vma()
	 */
	if (!fshared) {
		if (unlikely(!access_ok(VERIFY_WRITE, uaddr, sizeof(u32))))
			return -EFAULT;
		key->private.mm = mm;
		key->private.address = address;
		get_futex_key_refs(key);
		return 0;
	}

again:
	err = get_user_pages_fast(address, 1, 0, &page);
	if (err < 0)
		return err;

	lock_page(page);
	if (!page->mapping) {
		unlock_page(page);
		put_page(page);
		goto again;
	}

	/*
	 * Private mappings are handled in a simple way.
	 *
	 * NOTE: When userspace waits on a MAP_SHARED mapping, even if
	 * it's a read-only handle, it's expected that futexes attach to
	 * the object not the particular process.
	 */
	if (PageAnon(page)) {
		key->both.offset |= FUT_OFF_MMSHARED; /* ref taken on mm */
		key->private.mm = mm;
		key->private.address = address;
	} else {
		key->both.offset |= FUT_OFF_INODE; /* inode-based key */
		key->shared.inode = page->mapping->host;
		key->shared.pgoff = page->index;
	}

	get_futex_key_refs(key);

	unlock_page(page);
	put_page(page);
	return 0;
}

static inline
void put_futex_key(int fshared, union futex_key *key)
{
	drop_futex_key_refs(key);
}

static u32 cmpxchg_futex_value_locked(u32 __user *uaddr, u32 uval, u32 newval)
{
	u32 curval;

	pagefault_disable();
	curval = futex_atomic_cmpxchg_inatomic(uaddr, uval, newval);
	pagefault_enable();

	return curval;
}

static int get_futex_value_locked(u32 *dest, u32 __user *from)
{
	int ret;

	pagefault_disable();
	ret = __copy_from_user_inatomic(dest, from, sizeof(u32));
	pagefault_enable();

	return ret ? -EFAULT : 0;
}


/*
 * PI code:
 */
static int refill_pi_state_cache(void)
{
	struct futex_pi_state *pi_state;

	if (likely(current->pi_state_cache))
		return 0;

	pi_state = kzalloc(sizeof(*pi_state), GFP_KERNEL);

	if (!pi_state)
		return -ENOMEM;

	INIT_LIST_HEAD(&pi_state->list);
	/* pi_mutex gets initialized later */
	pi_state->owner = NULL;
	atomic_set(&pi_state->refcount, 1);
	pi_state->key = FUTEX_KEY_INIT;

	current->pi_state_cache = pi_state;

	return 0;
}

static struct futex_pi_state * alloc_pi_state(void)
{
	struct futex_pi_state *pi_state = current->pi_state_cache;

	WARN_ON(!pi_state);
	current->pi_state_cache = NULL;

	return pi_state;
}

static void free_pi_state(struct futex_pi_state *pi_state)
{
	if (!atomic_dec_and_test(&pi_state->refcount))
		return;

	/*
	 * If pi_state->owner is NULL, the owner is most probably dying
	 * and has cleaned up the pi_state already
	 */
	if (pi_state->owner) {
		spin_lock_irq(&pi_state->owner->pi_lock);
		list_del_init(&pi_state->list);
		spin_unlock_irq(&pi_state->owner->pi_lock);

		rt_mutex_proxy_unlock(&pi_state->pi_mutex, pi_state->owner);
	}

	if (current->pi_state_cache)
		kfree(pi_state);
	else {
		/*
		 * pi_state->list is already empty.
		 * clear pi_state->owner.
		 * refcount is at 0 - put it back to 1.
		 */
		pi_state->owner = NULL;
		atomic_set(&pi_state->refcount, 1);
		current->pi_state_cache = pi_state;
	}
}

/*
 * Look up the task based on what TID userspace gave us.
 * We dont trust it.
 */
static struct task_struct * futex_find_get_task(pid_t pid)
{
	struct task_struct *p;
	const struct cred *cred = current_cred(), *pcred;

	rcu_read_lock();
	p = find_task_by_vpid(pid);
	if (!p) {
		p = ERR_PTR(-ESRCH);
	} else {
		pcred = __task_cred(p);
		if (cred->euid != pcred->euid &&
		    cred->euid != pcred->uid)
			p = ERR_PTR(-ESRCH);
		else
			get_task_struct(p);
	}

	rcu_read_unlock();

	return p;
}

/*
 * This task is holding PI mutexes at exit time => bad.
 * Kernel cleans up PI-state, but userspace is likely hosed.
 * (Robust-futex cleanup is separate and might save the day for userspace.)
 */
void exit_pi_state_list(struct task_struct *curr)
{
	struct list_head *next, *head = &curr->pi_state_list;
	struct futex_pi_state *pi_state;
	struct futex_hash_bucket *hb;
	union futex_key key = FUTEX_KEY_INIT;

	if (!futex_cmpxchg_enabled)
		return;
	/*
	 * We are a ZOMBIE and nobody can enqueue itself on
	 * pi_state_list anymore, but we have to be careful
	 * versus waiters unqueueing themselves:
	 */
	spin_lock_irq(&curr->pi_lock);
	while (!list_empty(head)) {

		next = head->next;
		pi_state = list_entry(next, struct futex_pi_state, list);
		key = pi_state->key;
		hb = hash_futex(&key);
		spin_unlock_irq(&curr->pi_lock);

		spin_lock(&hb->lock);

		spin_lock_irq(&curr->pi_lock);
		/*
		 * We dropped the pi-lock, so re-check whether this
		 * task still owns the PI-state:
		 */
		if (head->next != next) {
			spin_unlock(&hb->lock);
			continue;
		}

		WARN_ON(pi_state->owner != curr);
		WARN_ON(list_empty(&pi_state->list));
		list_del_init(&pi_state->list);
		pi_state->owner = NULL;
		spin_unlock_irq(&curr->pi_lock);

		rt_mutex_unlock(&pi_state->pi_mutex);

		spin_unlock(&hb->lock);

		spin_lock_irq(&curr->pi_lock);
	}
	spin_unlock_irq(&curr->pi_lock);
}

static int
lookup_pi_state(u32 uval, struct futex_hash_bucket *hb,
		union futex_key *key, struct futex_pi_state **ps)
{
	struct futex_pi_state *pi_state = NULL;
	struct futex_q *this, *next;
	struct plist_head *head;
	struct task_struct *p;
	pid_t pid = uval & FUTEX_TID_MASK;

	head = &hb->chain;

	plist_for_each_entry_safe(this, next, head, list) {
		if (match_futex(&this->key, key)) {
			/*
			 * Another waiter already exists - bump up
			 * the refcount and return its pi_state:
			 */
			pi_state = this->pi_state;
			/*
			 * Userspace might have messed up non PI and PI futexes
			 */
			if (unlikely(!pi_state))
				return -EINVAL;

			WARN_ON(!atomic_read(&pi_state->refcount));
			WARN_ON(pid && pi_state->owner &&
				pi_state->owner->pid != pid);

			atomic_inc(&pi_state->refcount);
			*ps = pi_state;

			return 0;
		}
	}

	/*
	 * We are the first waiter - try to look up the real owner and attach
	 * the new pi_state to it, but bail out when TID = 0
	 */
	if (!pid)
		return -ESRCH;
	p = futex_find_get_task(pid);
	if (IS_ERR(p))
		return PTR_ERR(p);

	/*
	 * We need to look at the task state flags to figure out,
	 * whether the task is exiting. To protect against the do_exit
	 * change of the task flags, we do this protected by
	 * p->pi_lock:
	 */
	spin_lock_irq(&p->pi_lock);
	if (unlikely(p->flags & PF_EXITING)) {
		/*
		 * The task is on the way out. When PF_EXITPIDONE is
		 * set, we know that the task has finished the
		 * cleanup:
		 */
		int ret = (p->flags & PF_EXITPIDONE) ? -ESRCH : -EAGAIN;

		spin_unlock_irq(&p->pi_lock);
		put_task_struct(p);
		return ret;
	}

	pi_state = alloc_pi_state();

	/*
	 * Initialize the pi_mutex in locked state and make 'p'
	 * the owner of it:
	 */
	rt_mutex_init_proxy_locked(&pi_state->pi_mutex, p);

	/* Store the key for possible exit cleanups: */
	pi_state->key = *key;

	WARN_ON(!list_empty(&pi_state->list));
	list_add(&pi_state->list, &p->pi_state_list);
	pi_state->owner = p;
	spin_unlock_irq(&p->pi_lock);

	put_task_struct(p);

	*ps = pi_state;

	return 0;
}

/*
 * The hash bucket lock must be held when this is called.
 * Afterwards, the futex_q must not be accessed.
 */
static void wake_futex(struct futex_q *q)
{
	plist_del(&q->list, &q->list.plist);
	/*
	 * The lock in wake_up_all() is a crucial memory barrier after the
	 * plist_del() and also before assigning to q->lock_ptr.
	 */
	wake_up(&q->waiter);
	/*
	 * The waiting task can free the futex_q as soon as this is written,
	 * without taking any locks.  This must come last.
	 *
	 * A memory barrier is required here to prevent the following store to
	 * lock_ptr from getting ahead of the wakeup. Clearing the lock at the
	 * end of wake_up() does not prevent this store from moving.
	 */
	smp_wmb();
	q->lock_ptr = NULL;
}

static int wake_futex_pi(u32 __user *uaddr, u32 uval, struct futex_q *this)
{
	struct task_struct *new_owner;
	struct futex_pi_state *pi_state = this->pi_state;
	u32 curval, newval;

	if (!pi_state)
		return -EINVAL;

	spin_lock(&pi_state->pi_mutex.wait_lock);
	new_owner = rt_mutex_next_owner(&pi_state->pi_mutex);

	/*
	 * This happens when we have stolen the lock and the original
	 * pending owner did not enqueue itself back on the rt_mutex.
	 * Thats not a tragedy. We know that way, that a lock waiter
	 * is on the fly. We make the futex_q waiter the pending owner.
	 */
	if (!new_owner)
		new_owner = this->task;

	/*
	 * We pass it to the next owner. (The WAITERS bit is always
	 * kept enabled while there is PI state around. We must also
	 * preserve the owner died bit.)
	 */
	if (!(uval & FUTEX_OWNER_DIED)) {
		int ret = 0;

		newval = FUTEX_WAITERS | task_pid_vnr(new_owner);

		curval = cmpxchg_futex_value_locked(uaddr, uval, newval);

		if (curval == -EFAULT)
			ret = -EFAULT;
		else if (curval != uval)
			ret = -EINVAL;
		if (ret) {
			spin_unlock(&pi_state->pi_mutex.wait_lock);
			return ret;
		}
	}

	spin_lock_irq(&pi_state->owner->pi_lock);
	WARN_ON(list_empty(&pi_state->list));
	list_del_init(&pi_state->list);
	spin_unlock_irq(&pi_state->owner->pi_lock);

	spin_lock_irq(&new_owner->pi_lock);
	WARN_ON(!list_empty(&pi_state->list));
	list_add(&pi_state->list, &new_owner->pi_state_list);
	pi_state->owner = new_owner;
	spin_unlock_irq(&new_owner->pi_lock);

	spin_unlock(&pi_state->pi_mutex.wait_lock);
	rt_mutex_unlock(&pi_state->pi_mutex);

	return 0;
}

static int unlock_futex_pi(u32 __user *uaddr, u32 uval)
{
	u32 oldval;

	/*
	 * There is no waiter, so we unlock the futex. The owner died
	 * bit has not to be preserved here. We are the owner:
	 */
	oldval = cmpxchg_futex_value_locked(uaddr, uval, 0);

	if (oldval == -EFAULT)
		return oldval;
	if (oldval != uval)
		return -EAGAIN;

	return 0;
}

/*
 * Express the locking dependencies for lockdep:
 */
static inline void
double_lock_hb(struct futex_hash_bucket *hb1, struct futex_hash_bucket *hb2)
{
	if (hb1 <= hb2) {
		spin_lock(&hb1->lock);
		if (hb1 < hb2)
			spin_lock_nested(&hb2->lock, SINGLE_DEPTH_NESTING);
	} else { /* hb1 > hb2 */
		spin_lock(&hb2->lock);
		spin_lock_nested(&hb1->lock, SINGLE_DEPTH_NESTING);
	}
}

static inline void
double_unlock_hb(struct futex_hash_bucket *hb1, struct futex_hash_bucket *hb2)
{
	spin_unlock(&hb1->lock);
	if (hb1 != hb2)
		spin_unlock(&hb2->lock);
}

/*
 * Wake up waiters matching bitset queued on this futex (uaddr).
 */
static int futex_wake(u32 __user *uaddr, int fshared, int nr_wake, u32 bitset)
{
	struct futex_hash_bucket *hb;
	struct futex_q *this, *next;
	struct plist_head *head;
	union futex_key key = FUTEX_KEY_INIT;
	int ret;

	if (!bitset)
		return -EINVAL;

	ret = get_futex_key(uaddr, fshared, &key);
	if (unlikely(ret != 0))
		goto out;

	hb = hash_futex(&key);
	spin_lock(&hb->lock);
	head = &hb->chain;

	plist_for_each_entry_safe(this, next, head, list) {
		if (match_futex (&this->key, &key)) {
			if (this->pi_state) {
				ret = -EINVAL;
				break;
			}

			/* Check if one of the bits is set in both bitsets */
			if (!(this->bitset & bitset))
				continue;

			wake_futex(this);
			if (++ret >= nr_wake)
				break;
		}
	}

	spin_unlock(&hb->lock);
	put_futex_key(fshared, &key);
out:
	return ret;
}

/*
 * Wake up all waiters hashed on the physical page that is mapped
 * to this virtual address:
 */
static int
futex_wake_op(u32 __user *uaddr1, int fshared, u32 __user *uaddr2,
	      int nr_wake, int nr_wake2, int op)
{
	union futex_key key1 = FUTEX_KEY_INIT, key2 = FUTEX_KEY_INIT;
	struct futex_hash_bucket *hb1, *hb2;
	struct plist_head *head;
	struct futex_q *this, *next;
	int ret, op_ret;

retry:
	ret = get_futex_key(uaddr1, fshared, &key1);
	if (unlikely(ret != 0))
		goto out;
	ret = get_futex_key(uaddr2, fshared, &key2);
	if (unlikely(ret != 0))
		goto out_put_key1;

	hb1 = hash_futex(&key1);
	hb2 = hash_futex(&key2);

	double_lock_hb(hb1, hb2);
retry_private:
	op_ret = futex_atomic_op_inuser(op, uaddr2);
	if (unlikely(op_ret < 0)) {
		u32 dummy;

		double_unlock_hb(hb1, hb2);

#ifndef CONFIG_MMU
		/*
		 * we don't get EFAULT from MMU faults if we don't have an MMU,
		 * but we might get them from range checking
		 */
		ret = op_ret;
		goto out_put_keys;
#endif

		if (unlikely(op_ret != -EFAULT)) {
			ret = op_ret;
			goto out_put_keys;
		}

		ret = get_user(dummy, uaddr2);
		if (ret)
			goto out_put_keys;
<<<<<<< HEAD

		if (!fshared)
			goto retry_private;

=======

		if (!fshared)
			goto retry_private;

>>>>>>> 93cfb3c9
		put_futex_key(fshared, &key2);
		put_futex_key(fshared, &key1);
		goto retry;
	}

	head = &hb1->chain;

	plist_for_each_entry_safe(this, next, head, list) {
		if (match_futex (&this->key, &key1)) {
			wake_futex(this);
			if (++ret >= nr_wake)
				break;
		}
	}

	if (op_ret > 0) {
		head = &hb2->chain;

		op_ret = 0;
		plist_for_each_entry_safe(this, next, head, list) {
			if (match_futex (&this->key, &key2)) {
				wake_futex(this);
				if (++op_ret >= nr_wake2)
					break;
			}
		}
		ret += op_ret;
	}

	double_unlock_hb(hb1, hb2);
out_put_keys:
	put_futex_key(fshared, &key2);
out_put_key1:
	put_futex_key(fshared, &key1);
out:
	return ret;
}

/*
 * Requeue all waiters hashed on one physical page to another
 * physical page.
 */
static int futex_requeue(u32 __user *uaddr1, int fshared, u32 __user *uaddr2,
			 int nr_wake, int nr_requeue, u32 *cmpval)
{
	union futex_key key1 = FUTEX_KEY_INIT, key2 = FUTEX_KEY_INIT;
	struct futex_hash_bucket *hb1, *hb2;
	struct plist_head *head1;
	struct futex_q *this, *next;
	int ret, drop_count = 0;

retry:
	ret = get_futex_key(uaddr1, fshared, &key1);
	if (unlikely(ret != 0))
		goto out;
	ret = get_futex_key(uaddr2, fshared, &key2);
	if (unlikely(ret != 0))
		goto out_put_key1;

	hb1 = hash_futex(&key1);
	hb2 = hash_futex(&key2);

retry_private:
	double_lock_hb(hb1, hb2);

	if (likely(cmpval != NULL)) {
		u32 curval;

		ret = get_futex_value_locked(&curval, uaddr1);

		if (unlikely(ret)) {
			double_unlock_hb(hb1, hb2);

			ret = get_user(curval, uaddr1);
			if (ret)
				goto out_put_keys;

			if (!fshared)
				goto retry_private;

			put_futex_key(fshared, &key2);
			put_futex_key(fshared, &key1);
			goto retry;
		}
		if (curval != *cmpval) {
			ret = -EAGAIN;
			goto out_unlock;
		}
	}

	head1 = &hb1->chain;
	plist_for_each_entry_safe(this, next, head1, list) {
		if (!match_futex (&this->key, &key1))
			continue;
		if (++ret <= nr_wake) {
			wake_futex(this);
		} else {
			/*
			 * If key1 and key2 hash to the same bucket, no need to
			 * requeue.
			 */
			if (likely(head1 != &hb2->chain)) {
				plist_del(&this->list, &hb1->chain);
				plist_add(&this->list, &hb2->chain);
				this->lock_ptr = &hb2->lock;
#ifdef CONFIG_DEBUG_PI_LIST
				this->list.plist.lock = &hb2->lock;
#endif
			}
			this->key = key2;
			get_futex_key_refs(&key2);
			drop_count++;

			if (ret - nr_wake >= nr_requeue)
				break;
		}
	}

out_unlock:
	double_unlock_hb(hb1, hb2);

	/*
	 * drop_futex_key_refs() must be called outside the spinlocks. During
	 * the requeue we moved futex_q's from the hash bucket at key1 to the
	 * one at key2 and updated their key pointer.  We no longer need to
	 * hold the references to key1.
	 */
	while (--drop_count >= 0)
		drop_futex_key_refs(&key1);

out_put_keys:
	put_futex_key(fshared, &key2);
out_put_key1:
	put_futex_key(fshared, &key1);
out:
	return ret;
}

/* The key must be already stored in q->key. */
static inline struct futex_hash_bucket *queue_lock(struct futex_q *q)
{
	struct futex_hash_bucket *hb;

	init_waitqueue_head(&q->waiter);

	get_futex_key_refs(&q->key);
	hb = hash_futex(&q->key);
	q->lock_ptr = &hb->lock;

	spin_lock(&hb->lock);
	return hb;
}

static inline void queue_me(struct futex_q *q, struct futex_hash_bucket *hb)
{
	int prio;

	/*
	 * The priority used to register this element is
	 * - either the real thread-priority for the real-time threads
	 * (i.e. threads with a priority lower than MAX_RT_PRIO)
	 * - or MAX_RT_PRIO for non-RT threads.
	 * Thus, all RT-threads are woken first in priority order, and
	 * the others are woken last, in FIFO order.
	 */
	prio = min(current->normal_prio, MAX_RT_PRIO);

	plist_node_init(&q->list, prio);
#ifdef CONFIG_DEBUG_PI_LIST
	q->list.plist.lock = &hb->lock;
#endif
	plist_add(&q->list, &hb->chain);
	q->task = current;
	spin_unlock(&hb->lock);
}

static inline void
queue_unlock(struct futex_q *q, struct futex_hash_bucket *hb)
{
	spin_unlock(&hb->lock);
	drop_futex_key_refs(&q->key);
}

/*
 * queue_me and unqueue_me must be called as a pair, each
 * exactly once.  They are called with the hashed spinlock held.
 */

/* Return 1 if we were still queued (ie. 0 means we were woken) */
static int unqueue_me(struct futex_q *q)
{
	spinlock_t *lock_ptr;
	int ret = 0;

	/* In the common case we don't take the spinlock, which is nice. */
retry:
	lock_ptr = q->lock_ptr;
	barrier();
	if (lock_ptr != NULL) {
		spin_lock(lock_ptr);
		/*
		 * q->lock_ptr can change between reading it and
		 * spin_lock(), causing us to take the wrong lock.  This
		 * corrects the race condition.
		 *
		 * Reasoning goes like this: if we have the wrong lock,
		 * q->lock_ptr must have changed (maybe several times)
		 * between reading it and the spin_lock().  It can
		 * change again after the spin_lock() but only if it was
		 * already changed before the spin_lock().  It cannot,
		 * however, change back to the original value.  Therefore
		 * we can detect whether we acquired the correct lock.
		 */
		if (unlikely(lock_ptr != q->lock_ptr)) {
			spin_unlock(lock_ptr);
			goto retry;
		}
		WARN_ON(plist_node_empty(&q->list));
		plist_del(&q->list, &q->list.plist);

		BUG_ON(q->pi_state);

		spin_unlock(lock_ptr);
		ret = 1;
	}

	drop_futex_key_refs(&q->key);
	return ret;
}

/*
 * PI futexes can not be requeued and must remove themself from the
 * hash bucket. The hash bucket lock (i.e. lock_ptr) is held on entry
 * and dropped here.
 */
static void unqueue_me_pi(struct futex_q *q)
{
	WARN_ON(plist_node_empty(&q->list));
	plist_del(&q->list, &q->list.plist);

	BUG_ON(!q->pi_state);
	free_pi_state(q->pi_state);
	q->pi_state = NULL;

	spin_unlock(q->lock_ptr);

	drop_futex_key_refs(&q->key);
}

/*
 * Fixup the pi_state owner with the new owner.
 *
 * Must be called with hash bucket lock held and mm->sem held for non
 * private futexes.
 */
static int fixup_pi_state_owner(u32 __user *uaddr, struct futex_q *q,
				struct task_struct *newowner, int fshared)
{
	u32 newtid = task_pid_vnr(newowner) | FUTEX_WAITERS;
	struct futex_pi_state *pi_state = q->pi_state;
	struct task_struct *oldowner = pi_state->owner;
	u32 uval, curval, newval;
	int ret;

	/* Owner died? */
	if (!pi_state->owner)
		newtid |= FUTEX_OWNER_DIED;

	/*
	 * We are here either because we stole the rtmutex from the
	 * pending owner or we are the pending owner which failed to
	 * get the rtmutex. We have to replace the pending owner TID
	 * in the user space variable. This must be atomic as we have
	 * to preserve the owner died bit here.
	 *
	 * Note: We write the user space value _before_ changing the pi_state
	 * because we can fault here. Imagine swapped out pages or a fork
	 * that marked all the anonymous memory readonly for cow.
	 *
	 * Modifying pi_state _before_ the user space value would
	 * leave the pi_state in an inconsistent state when we fault
	 * here, because we need to drop the hash bucket lock to
	 * handle the fault. This might be observed in the PID check
	 * in lookup_pi_state.
	 */
retry:
	if (get_futex_value_locked(&uval, uaddr))
		goto handle_fault;

	while (1) {
		newval = (uval & FUTEX_OWNER_DIED) | newtid;

		curval = cmpxchg_futex_value_locked(uaddr, uval, newval);

		if (curval == -EFAULT)
			goto handle_fault;
		if (curval == uval)
			break;
		uval = curval;
	}

	/*
	 * We fixed up user space. Now we need to fix the pi_state
	 * itself.
	 */
	if (pi_state->owner != NULL) {
		spin_lock_irq(&pi_state->owner->pi_lock);
		WARN_ON(list_empty(&pi_state->list));
		list_del_init(&pi_state->list);
		spin_unlock_irq(&pi_state->owner->pi_lock);
	}

	pi_state->owner = newowner;

	spin_lock_irq(&newowner->pi_lock);
	WARN_ON(!list_empty(&pi_state->list));
	list_add(&pi_state->list, &newowner->pi_state_list);
	spin_unlock_irq(&newowner->pi_lock);
	return 0;

	/*
	 * To handle the page fault we need to drop the hash bucket
	 * lock here. That gives the other task (either the pending
	 * owner itself or the task which stole the rtmutex) the
	 * chance to try the fixup of the pi_state. So once we are
	 * back from handling the fault we need to check the pi_state
	 * after reacquiring the hash bucket lock and before trying to
	 * do another fixup. When the fixup has been done already we
	 * simply return.
	 */
handle_fault:
	spin_unlock(q->lock_ptr);

	ret = get_user(uval, uaddr);

	spin_lock(q->lock_ptr);

	/*
	 * Check if someone else fixed it for us:
	 */
	if (pi_state->owner != oldowner)
		return 0;

	if (ret)
		return ret;

	goto retry;
}

/*
 * In case we must use restart_block to restart a futex_wait,
 * we encode in the 'flags' shared capability
 */
#define FLAGS_SHARED		0x01
#define FLAGS_CLOCKRT		0x02

static long futex_wait_restart(struct restart_block *restart);

static int futex_wait(u32 __user *uaddr, int fshared,
		      u32 val, ktime_t *abs_time, u32 bitset, int clockrt)
{
	struct task_struct *curr = current;
	struct restart_block *restart;
	DECLARE_WAITQUEUE(wait, curr);
	struct futex_hash_bucket *hb;
	struct futex_q q;
	u32 uval;
	int ret;
	struct hrtimer_sleeper t;
	int rem = 0;

	if (!bitset)
		return -EINVAL;

	q.pi_state = NULL;
	q.bitset = bitset;
retry:
	q.key = FUTEX_KEY_INIT;
	ret = get_futex_key(uaddr, fshared, &q.key);
	if (unlikely(ret != 0))
		goto out;

retry_private:
	hb = queue_lock(&q);

	/*
	 * Access the page AFTER the hash-bucket is locked.
	 * Order is important:
	 *
	 *   Userspace waiter: val = var; if (cond(val)) futex_wait(&var, val);
	 *   Userspace waker:  if (cond(var)) { var = new; futex_wake(&var); }
	 *
	 * The basic logical guarantee of a futex is that it blocks ONLY
	 * if cond(var) is known to be true at the time of blocking, for
	 * any cond.  If we queued after testing *uaddr, that would open
	 * a race condition where we could block indefinitely with
	 * cond(var) false, which would violate the guarantee.
	 *
	 * A consequence is that futex_wait() can return zero and absorb
	 * a wakeup when *uaddr != val on entry to the syscall.  This is
	 * rare, but normal.
	 *
	 * For shared futexes, we hold the mmap semaphore, so the mapping
	 * cannot have changed since we looked it up in get_futex_key.
	 */
	ret = get_futex_value_locked(&uval, uaddr);

	if (unlikely(ret)) {
		queue_unlock(&q, hb);

		ret = get_user(uval, uaddr);
		if (ret)
			goto out_put_key;

		if (!fshared)
			goto retry_private;

		put_futex_key(fshared, &q.key);
		goto retry;
	}
	ret = -EWOULDBLOCK;
	if (unlikely(uval != val)) {
		queue_unlock(&q, hb);
		goto out_put_key;
	}

	/* Only actually queue if *uaddr contained val.  */
	queue_me(&q, hb);

	/*
	 * There might have been scheduling since the queue_me(), as we
	 * cannot hold a spinlock across the get_user() in case it
	 * faults, and we cannot just set TASK_INTERRUPTIBLE state when
	 * queueing ourselves into the futex hash.  This code thus has to
	 * rely on the futex_wake() code removing us from hash when it
	 * wakes us up.
	 */

	/* add_wait_queue is the barrier after __set_current_state. */
	__set_current_state(TASK_INTERRUPTIBLE);
	add_wait_queue(&q.waiter, &wait);
	/*
	 * !plist_node_empty() is safe here without any lock.
	 * q.lock_ptr != 0 is not safe, because of ordering against wakeup.
	 */
	if (likely(!plist_node_empty(&q.list))) {
		if (!abs_time)
			schedule();
		else {
			hrtimer_init_on_stack(&t.timer,
					      clockrt ? CLOCK_REALTIME :
					      CLOCK_MONOTONIC,
					      HRTIMER_MODE_ABS);
			hrtimer_init_sleeper(&t, current);
			hrtimer_set_expires_range_ns(&t.timer, *abs_time,
						     current->timer_slack_ns);

			hrtimer_start_expires(&t.timer, HRTIMER_MODE_ABS);
			if (!hrtimer_active(&t.timer))
				t.task = NULL;

			/*
			 * the timer could have already expired, in which
			 * case current would be flagged for rescheduling.
			 * Don't bother calling schedule.
			 */
			if (likely(t.task))
				schedule();

			hrtimer_cancel(&t.timer);

			/* Flag if a timeout occured */
			rem = (t.task == NULL);

			destroy_hrtimer_on_stack(&t.timer);
		}
	}
	__set_current_state(TASK_RUNNING);

	/*
	 * NOTE: we don't remove ourselves from the waitqueue because
	 * we are the only user of it.
	 */

	/* If we were woken (and unqueued), we succeeded, whatever. */
	ret = 0;
	if (!unqueue_me(&q))
		goto out_put_key;
	ret = -ETIMEDOUT;
	if (rem)
		goto out_put_key;

	/*
	 * We expect signal_pending(current), but another thread may
	 * have handled it for us already.
	 */
	ret = -ERESTARTSYS;
	if (!abs_time)
		goto out_put_key;

	restart = &current_thread_info()->restart_block;
	restart->fn = futex_wait_restart;
	restart->futex.uaddr = (u32 *)uaddr;
	restart->futex.val = val;
	restart->futex.time = abs_time->tv64;
	restart->futex.bitset = bitset;
	restart->futex.flags = 0;

	if (fshared)
		restart->futex.flags |= FLAGS_SHARED;
	if (clockrt)
		restart->futex.flags |= FLAGS_CLOCKRT;

	ret = -ERESTART_RESTARTBLOCK;

out_put_key:
	put_futex_key(fshared, &q.key);
out:
	return ret;
}


static long futex_wait_restart(struct restart_block *restart)
{
	u32 __user *uaddr = (u32 __user *)restart->futex.uaddr;
	int fshared = 0;
	ktime_t t;

	t.tv64 = restart->futex.time;
	restart->fn = do_no_restart_syscall;
	if (restart->futex.flags & FLAGS_SHARED)
		fshared = 1;
	return (long)futex_wait(uaddr, fshared, restart->futex.val, &t,
				restart->futex.bitset,
				restart->futex.flags & FLAGS_CLOCKRT);
}


/*
 * Userspace tried a 0 -> TID atomic transition of the futex value
 * and failed. The kernel side here does the whole locking operation:
 * if there are waiters then it will block, it does PI, etc. (Due to
 * races the kernel might see a 0 value of the futex too.)
 */
static int futex_lock_pi(u32 __user *uaddr, int fshared,
			 int detect, ktime_t *time, int trylock)
{
	struct hrtimer_sleeper timeout, *to = NULL;
	struct task_struct *curr = current;
	struct futex_hash_bucket *hb;
	u32 uval, newval, curval;
	struct futex_q q;
	int ret, lock_taken, ownerdied = 0;

	if (refill_pi_state_cache())
		return -ENOMEM;

	if (time) {
		to = &timeout;
		hrtimer_init_on_stack(&to->timer, CLOCK_REALTIME,
				      HRTIMER_MODE_ABS);
		hrtimer_init_sleeper(to, current);
		hrtimer_set_expires(&to->timer, *time);
	}

	q.pi_state = NULL;
retry:
	q.key = FUTEX_KEY_INIT;
	ret = get_futex_key(uaddr, fshared, &q.key);
	if (unlikely(ret != 0))
		goto out;

retry_private:
	hb = queue_lock(&q);

retry_locked:
	ret = lock_taken = 0;

	/*
	 * To avoid races, we attempt to take the lock here again
	 * (by doing a 0 -> TID atomic cmpxchg), while holding all
	 * the locks. It will most likely not succeed.
	 */
	newval = task_pid_vnr(current);

	curval = cmpxchg_futex_value_locked(uaddr, 0, newval);

	if (unlikely(curval == -EFAULT))
		goto uaddr_faulted;

	/*
	 * Detect deadlocks. In case of REQUEUE_PI this is a valid
	 * situation and we return success to user space.
	 */
	if (unlikely((curval & FUTEX_TID_MASK) == task_pid_vnr(current))) {
		ret = -EDEADLK;
		goto out_unlock_put_key;
	}

	/*
	 * Surprise - we got the lock. Just return to userspace:
	 */
	if (unlikely(!curval))
		goto out_unlock_put_key;

	uval = curval;

	/*
	 * Set the WAITERS flag, so the owner will know it has someone
	 * to wake at next unlock
	 */
	newval = curval | FUTEX_WAITERS;

	/*
	 * There are two cases, where a futex might have no owner (the
	 * owner TID is 0): OWNER_DIED. We take over the futex in this
	 * case. We also do an unconditional take over, when the owner
	 * of the futex died.
	 *
	 * This is safe as we are protected by the hash bucket lock !
	 */
	if (unlikely(ownerdied || !(curval & FUTEX_TID_MASK))) {
		/* Keep the OWNER_DIED bit */
		newval = (curval & ~FUTEX_TID_MASK) | task_pid_vnr(current);
		ownerdied = 0;
		lock_taken = 1;
	}

	curval = cmpxchg_futex_value_locked(uaddr, uval, newval);

	if (unlikely(curval == -EFAULT))
		goto uaddr_faulted;
	if (unlikely(curval != uval))
		goto retry_locked;

	/*
	 * We took the lock due to owner died take over.
	 */
	if (unlikely(lock_taken))
		goto out_unlock_put_key;

	/*
	 * We dont have the lock. Look up the PI state (or create it if
	 * we are the first waiter):
	 */
	ret = lookup_pi_state(uval, hb, &q.key, &q.pi_state);

	if (unlikely(ret)) {
		switch (ret) {

		case -EAGAIN:
			/*
			 * Task is exiting and we just wait for the
			 * exit to complete.
			 */
			queue_unlock(&q, hb);
			put_futex_key(fshared, &q.key);
			cond_resched();
			goto retry;

		case -ESRCH:
			/*
			 * No owner found for this futex. Check if the
			 * OWNER_DIED bit is set to figure out whether
			 * this is a robust futex or not.
			 */
			if (get_futex_value_locked(&curval, uaddr))
				goto uaddr_faulted;

			/*
			 * We simply start over in case of a robust
			 * futex. The code above will take the futex
			 * and return happy.
			 */
			if (curval & FUTEX_OWNER_DIED) {
				ownerdied = 1;
				goto retry_locked;
			}
		default:
			goto out_unlock_put_key;
		}
	}

	/*
	 * Only actually queue now that the atomic ops are done:
	 */
	queue_me(&q, hb);

	WARN_ON(!q.pi_state);
	/*
	 * Block on the PI mutex:
	 */
	if (!trylock)
		ret = rt_mutex_timed_lock(&q.pi_state->pi_mutex, to, 1);
	else {
		ret = rt_mutex_trylock(&q.pi_state->pi_mutex);
		/* Fixup the trylock return value: */
		ret = ret ? 0 : -EWOULDBLOCK;
	}

	spin_lock(q.lock_ptr);

	if (!ret) {
		/*
		 * Got the lock. We might not be the anticipated owner
		 * if we did a lock-steal - fix up the PI-state in
		 * that case:
		 */
		if (q.pi_state->owner != curr)
			ret = fixup_pi_state_owner(uaddr, &q, curr, fshared);
	} else {
		/*
		 * Catch the rare case, where the lock was released
		 * when we were on the way back before we locked the
		 * hash bucket.
		 */
		if (q.pi_state->owner == curr) {
			/*
			 * Try to get the rt_mutex now. This might
			 * fail as some other task acquired the
			 * rt_mutex after we removed ourself from the
			 * rt_mutex waiters list.
			 */
			if (rt_mutex_trylock(&q.pi_state->pi_mutex))
				ret = 0;
			else {
				/*
				 * pi_state is incorrect, some other
				 * task did a lock steal and we
				 * returned due to timeout or signal
				 * without taking the rt_mutex. Too
				 * late. We can access the
				 * rt_mutex_owner without locking, as
				 * the other task is now blocked on
				 * the hash bucket lock. Fix the state
				 * up.
				 */
				struct task_struct *owner;
				int res;

				owner = rt_mutex_owner(&q.pi_state->pi_mutex);
				res = fixup_pi_state_owner(uaddr, &q, owner,
							   fshared);

				/* propagate -EFAULT, if the fixup failed */
				if (res)
					ret = res;
			}
		} else {
			/*
			 * Paranoia check. If we did not take the lock
			 * in the trylock above, then we should not be
			 * the owner of the rtmutex, neither the real
			 * nor the pending one:
			 */
			if (rt_mutex_owner(&q.pi_state->pi_mutex) == curr)
				printk(KERN_ERR "futex_lock_pi: ret = %d "
				       "pi-mutex: %p pi-state %p\n", ret,
				       q.pi_state->pi_mutex.owner,
				       q.pi_state->owner);
		}
	}

	/*
	 * If fixup_pi_state_owner() faulted and was unable to handle the
	 * fault, unlock it and return the fault to userspace.
	 */
	if (ret && (rt_mutex_owner(&q.pi_state->pi_mutex) == current))
		rt_mutex_unlock(&q.pi_state->pi_mutex);

	/* Unqueue and drop the lock */
	unqueue_me_pi(&q);

	if (to)
		destroy_hrtimer_on_stack(&to->timer);
	return ret != -EINTR ? ret : -ERESTARTNOINTR;

out_unlock_put_key:
	queue_unlock(&q, hb);

out_put_key:
	put_futex_key(fshared, &q.key);
out:
	if (to)
		destroy_hrtimer_on_stack(&to->timer);
	return ret;

uaddr_faulted:
	/*
	 * We have to r/w  *(int __user *)uaddr, and we have to modify it
	 * atomically.  Therefore, if we continue to fault after get_user()
	 * below, we need to handle the fault ourselves, while still holding
	 * the mmap_sem.  This can occur if the uaddr is under contention as
	 * we have to drop the mmap_sem in order to call get_user().
	 */
	queue_unlock(&q, hb);

	ret = get_user(uval, uaddr);
	if (ret)
		goto out_put_key;

	if (!fshared)
		goto retry_private;

	put_futex_key(fshared, &q.key);
	goto retry;
}


/*
 * Userspace attempted a TID -> 0 atomic transition, and failed.
 * This is the in-kernel slowpath: we look up the PI state (if any),
 * and do the rt-mutex unlock.
 */
static int futex_unlock_pi(u32 __user *uaddr, int fshared)
{
	struct futex_hash_bucket *hb;
	struct futex_q *this, *next;
	u32 uval;
	struct plist_head *head;
	union futex_key key = FUTEX_KEY_INIT;
	int ret;

retry:
	if (get_user(uval, uaddr))
		return -EFAULT;
	/*
	 * We release only a lock we actually own:
	 */
	if ((uval & FUTEX_TID_MASK) != task_pid_vnr(current))
		return -EPERM;

	ret = get_futex_key(uaddr, fshared, &key);
	if (unlikely(ret != 0))
		goto out;

	hb = hash_futex(&key);
	spin_lock(&hb->lock);

	/*
	 * To avoid races, try to do the TID -> 0 atomic transition
	 * again. If it succeeds then we can return without waking
	 * anyone else up:
	 */
	if (!(uval & FUTEX_OWNER_DIED))
		uval = cmpxchg_futex_value_locked(uaddr, task_pid_vnr(current), 0);


	if (unlikely(uval == -EFAULT))
		goto pi_faulted;
	/*
	 * Rare case: we managed to release the lock atomically,
	 * no need to wake anyone else up:
	 */
	if (unlikely(uval == task_pid_vnr(current)))
		goto out_unlock;

	/*
	 * Ok, other tasks may need to be woken up - check waiters
	 * and do the wakeup if necessary:
	 */
	head = &hb->chain;

	plist_for_each_entry_safe(this, next, head, list) {
		if (!match_futex (&this->key, &key))
			continue;
		ret = wake_futex_pi(uaddr, uval, this);
		/*
		 * The atomic access to the futex value
		 * generated a pagefault, so retry the
		 * user-access and the wakeup:
		 */
		if (ret == -EFAULT)
			goto pi_faulted;
		goto out_unlock;
	}
	/*
	 * No waiters - kernel unlocks the futex:
	 */
	if (!(uval & FUTEX_OWNER_DIED)) {
		ret = unlock_futex_pi(uaddr, uval);
		if (ret == -EFAULT)
			goto pi_faulted;
	}

out_unlock:
	spin_unlock(&hb->lock);
	put_futex_key(fshared, &key);

out:
	return ret;

pi_faulted:
	/*
	 * We have to r/w  *(int __user *)uaddr, and we have to modify it
	 * atomically.  Therefore, if we continue to fault after get_user()
	 * below, we need to handle the fault ourselves, while still holding
	 * the mmap_sem.  This can occur if the uaddr is under contention as
	 * we have to drop the mmap_sem in order to call get_user().
	 */
	spin_unlock(&hb->lock);
	put_futex_key(fshared, &key);

	ret = get_user(uval, uaddr);
	if (!ret)
		goto retry;

	return ret;
}

/*
 * Support for robust futexes: the kernel cleans up held futexes at
 * thread exit time.
 *
 * Implementation: user-space maintains a per-thread list of locks it
 * is holding. Upon do_exit(), the kernel carefully walks this list,
 * and marks all locks that are owned by this thread with the
 * FUTEX_OWNER_DIED bit, and wakes up a waiter (if any). The list is
 * always manipulated with the lock held, so the list is private and
 * per-thread. Userspace also maintains a per-thread 'list_op_pending'
 * field, to allow the kernel to clean up if the thread dies after
 * acquiring the lock, but just before it could have added itself to
 * the list. There can only be one such pending lock.
 */

/**
 * sys_set_robust_list - set the robust-futex list head of a task
 * @head: pointer to the list-head
 * @len: length of the list-head, as userspace expects
 */
SYSCALL_DEFINE2(set_robust_list, struct robust_list_head __user *, head,
		size_t, len)
{
	if (!futex_cmpxchg_enabled)
		return -ENOSYS;
	/*
	 * The kernel knows only one size for now:
	 */
	if (unlikely(len != sizeof(*head)))
		return -EINVAL;

	current->robust_list = head;

	return 0;
}

/**
 * sys_get_robust_list - get the robust-futex list head of a task
 * @pid: pid of the process [zero for current task]
 * @head_ptr: pointer to a list-head pointer, the kernel fills it in
 * @len_ptr: pointer to a length field, the kernel fills in the header size
 */
SYSCALL_DEFINE3(get_robust_list, int, pid,
		struct robust_list_head __user * __user *, head_ptr,
		size_t __user *, len_ptr)
{
	struct robust_list_head __user *head;
	unsigned long ret;
	const struct cred *cred = current_cred(), *pcred;

	if (!futex_cmpxchg_enabled)
		return -ENOSYS;

	if (!pid)
		head = current->robust_list;
	else {
		struct task_struct *p;

		ret = -ESRCH;
		rcu_read_lock();
		p = find_task_by_vpid(pid);
		if (!p)
			goto err_unlock;
		ret = -EPERM;
		pcred = __task_cred(p);
		if (cred->euid != pcred->euid &&
		    cred->euid != pcred->uid &&
		    !capable(CAP_SYS_PTRACE))
			goto err_unlock;
		head = p->robust_list;
		rcu_read_unlock();
	}

	if (put_user(sizeof(*head), len_ptr))
		return -EFAULT;
	return put_user(head, head_ptr);

err_unlock:
	rcu_read_unlock();

	return ret;
}

/*
 * Process a futex-list entry, check whether it's owned by the
 * dying task, and do notification if so:
 */
int handle_futex_death(u32 __user *uaddr, struct task_struct *curr, int pi)
{
	u32 uval, nval, mval;

retry:
	if (get_user(uval, uaddr))
		return -1;

	if ((uval & FUTEX_TID_MASK) == task_pid_vnr(curr)) {
		/*
		 * Ok, this dying thread is truly holding a futex
		 * of interest. Set the OWNER_DIED bit atomically
		 * via cmpxchg, and if the value had FUTEX_WAITERS
		 * set, wake up a waiter (if any). (We have to do a
		 * futex_wake() even if OWNER_DIED is already set -
		 * to handle the rare but possible case of recursive
		 * thread-death.) The rest of the cleanup is done in
		 * userspace.
		 */
		mval = (uval & FUTEX_WAITERS) | FUTEX_OWNER_DIED;
		nval = futex_atomic_cmpxchg_inatomic(uaddr, uval, mval);

		if (nval == -EFAULT)
			return -1;

		if (nval != uval)
			goto retry;

		/*
		 * Wake robust non-PI futexes here. The wakeup of
		 * PI futexes happens in exit_pi_state():
		 */
		if (!pi && (uval & FUTEX_WAITERS))
			futex_wake(uaddr, 1, 1, FUTEX_BITSET_MATCH_ANY);
	}
	return 0;
}

/*
 * Fetch a robust-list pointer. Bit 0 signals PI futexes:
 */
static inline int fetch_robust_entry(struct robust_list __user **entry,
				     struct robust_list __user * __user *head,
				     int *pi)
{
	unsigned long uentry;

	if (get_user(uentry, (unsigned long __user *)head))
		return -EFAULT;

	*entry = (void __user *)(uentry & ~1UL);
	*pi = uentry & 1;

	return 0;
}

/*
 * Walk curr->robust_list (very carefully, it's a userspace list!)
 * and mark any locks found there dead, and notify any waiters.
 *
 * We silently return on any sign of list-walking problem.
 */
void exit_robust_list(struct task_struct *curr)
{
	struct robust_list_head __user *head = curr->robust_list;
	struct robust_list __user *entry, *next_entry, *pending;
	unsigned int limit = ROBUST_LIST_LIMIT, pi, next_pi, pip;
	unsigned long futex_offset;
	int rc;

	if (!futex_cmpxchg_enabled)
		return;

	/*
	 * Fetch the list head (which was registered earlier, via
	 * sys_set_robust_list()):
	 */
	if (fetch_robust_entry(&entry, &head->list.next, &pi))
		return;
	/*
	 * Fetch the relative futex offset:
	 */
	if (get_user(futex_offset, &head->futex_offset))
		return;
	/*
	 * Fetch any possibly pending lock-add first, and handle it
	 * if it exists:
	 */
	if (fetch_robust_entry(&pending, &head->list_op_pending, &pip))
		return;

	next_entry = NULL;	/* avoid warning with gcc */
	while (entry != &head->list) {
		/*
		 * Fetch the next entry in the list before calling
		 * handle_futex_death:
		 */
		rc = fetch_robust_entry(&next_entry, &entry->next, &next_pi);
		/*
		 * A pending lock might already be on the list, so
		 * don't process it twice:
		 */
		if (entry != pending)
			if (handle_futex_death((void __user *)entry + futex_offset,
						curr, pi))
				return;
		if (rc)
			return;
		entry = next_entry;
		pi = next_pi;
		/*
		 * Avoid excessively long or circular lists:
		 */
		if (!--limit)
			break;

		cond_resched();
	}

	if (pending)
		handle_futex_death((void __user *)pending + futex_offset,
				   curr, pip);
}

long do_futex(u32 __user *uaddr, int op, u32 val, ktime_t *timeout,
		u32 __user *uaddr2, u32 val2, u32 val3)
{
	int clockrt, ret = -ENOSYS;
	int cmd = op & FUTEX_CMD_MASK;
	int fshared = 0;

	if (!(op & FUTEX_PRIVATE_FLAG))
		fshared = 1;

	clockrt = op & FUTEX_CLOCK_REALTIME;
	if (clockrt && cmd != FUTEX_WAIT_BITSET)
		return -ENOSYS;

	switch (cmd) {
	case FUTEX_WAIT:
		val3 = FUTEX_BITSET_MATCH_ANY;
	case FUTEX_WAIT_BITSET:
		ret = futex_wait(uaddr, fshared, val, timeout, val3, clockrt);
		break;
	case FUTEX_WAKE:
		val3 = FUTEX_BITSET_MATCH_ANY;
	case FUTEX_WAKE_BITSET:
		ret = futex_wake(uaddr, fshared, val, val3);
		break;
	case FUTEX_REQUEUE:
		ret = futex_requeue(uaddr, fshared, uaddr2, val, val2, NULL);
		break;
	case FUTEX_CMP_REQUEUE:
		ret = futex_requeue(uaddr, fshared, uaddr2, val, val2, &val3);
		break;
	case FUTEX_WAKE_OP:
		ret = futex_wake_op(uaddr, fshared, uaddr2, val, val2, val3);
		break;
	case FUTEX_LOCK_PI:
		if (futex_cmpxchg_enabled)
			ret = futex_lock_pi(uaddr, fshared, val, timeout, 0);
		break;
	case FUTEX_UNLOCK_PI:
		if (futex_cmpxchg_enabled)
			ret = futex_unlock_pi(uaddr, fshared);
		break;
	case FUTEX_TRYLOCK_PI:
		if (futex_cmpxchg_enabled)
			ret = futex_lock_pi(uaddr, fshared, 0, timeout, 1);
		break;
	default:
		ret = -ENOSYS;
	}
	return ret;
}


SYSCALL_DEFINE6(futex, u32 __user *, uaddr, int, op, u32, val,
		struct timespec __user *, utime, u32 __user *, uaddr2,
		u32, val3)
{
	struct timespec ts;
	ktime_t t, *tp = NULL;
	u32 val2 = 0;
	int cmd = op & FUTEX_CMD_MASK;

	if (utime && (cmd == FUTEX_WAIT || cmd == FUTEX_LOCK_PI ||
		      cmd == FUTEX_WAIT_BITSET)) {
		if (copy_from_user(&ts, utime, sizeof(ts)) != 0)
			return -EFAULT;
		if (!timespec_valid(&ts))
			return -EINVAL;

		t = timespec_to_ktime(ts);
		if (cmd == FUTEX_WAIT)
			t = ktime_add_safe(ktime_get(), t);
		tp = &t;
	}
	/*
	 * requeue parameter in 'utime' if cmd == FUTEX_REQUEUE.
	 * number of waiters to wake in 'utime' if cmd == FUTEX_WAKE_OP.
	 */
	if (cmd == FUTEX_REQUEUE || cmd == FUTEX_CMP_REQUEUE ||
	    cmd == FUTEX_WAKE_OP)
		val2 = (u32) (unsigned long) utime;

	return do_futex(uaddr, op, val, tp, uaddr2, val2, val3);
}

static int __init futex_init(void)
{
	u32 curval;
	int i;

	/*
	 * This will fail and we want it. Some arch implementations do
	 * runtime detection of the futex_atomic_cmpxchg_inatomic()
	 * functionality. We want to know that before we call in any
	 * of the complex code paths. Also we want to prevent
	 * registration of robust lists in that case. NULL is
	 * guaranteed to fault and we get -EFAULT on functional
	 * implementation, the non functional ones will return
	 * -ENOSYS.
	 */
	curval = cmpxchg_futex_value_locked(NULL, 0, 0);
	if (curval == -EFAULT)
		futex_cmpxchg_enabled = 1;

	for (i = 0; i < ARRAY_SIZE(futex_queues); i++) {
		plist_head_init(&futex_queues[i].chain, &futex_queues[i].lock);
		spin_lock_init(&futex_queues[i].lock);
	}

	return 0;
}
__initcall(futex_init);<|MERGE_RESOLUTION|>--- conflicted
+++ resolved
@@ -758,17 +758,10 @@
 		ret = get_user(dummy, uaddr2);
 		if (ret)
 			goto out_put_keys;
-<<<<<<< HEAD
 
 		if (!fshared)
 			goto retry_private;
 
-=======
-
-		if (!fshared)
-			goto retry_private;
-
->>>>>>> 93cfb3c9
 		put_futex_key(fshared, &key2);
 		put_futex_key(fshared, &key1);
 		goto retry;
